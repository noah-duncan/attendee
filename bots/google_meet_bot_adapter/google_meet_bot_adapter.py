from bots.google_meet_bot_adapter.google_meet_ui_methods import (
    GoogleMeetUIMethods,
)
from bots.web_bot_adapter import WebBotAdapter


class GoogleMeetBotAdapter(WebBotAdapter, GoogleMeetUIMethods):
    def get_chromedriver_payload_file_name(self):
        return "google_meet_bot_adapter/google_meet_chromedriver_payload.js"

<<<<<<< HEAD
from selenium.webdriver.common.by import By
from websockets.sync.server import serve
from selenium.webdriver.support.ui import WebDriverWait
from selenium.webdriver.support import expected_conditions as EC

from bots.bot_adapter import BotAdapter
from bots.google_meet_bot_adapter.google_meet_ui_methods import GoogleMeetUIMethods, UiRetryableException, UiRequestToJoinDeniedException

def half_ceil(x):
    return (x + 1) // 2

def scale_i420(frame, frame_size, new_size):
    """
    Scales an I420 (YUV 4:2:0) frame from 'frame_size' to 'new_size',
    handling odd frame widths/heights by using 'ceil' in the chroma planes.
   
    :param frame:      A bytes object containing the raw I420 frame data.
    :param frame_size: (orig_width, orig_height)
    :param new_size:   (new_width, new_height)
    :return:           A bytes object with the scaled I420 frame.
    """
   
    # 1) Unpack source / destination dimensions
    orig_width, orig_height = frame_size
    new_width, new_height = new_size

    # 2) Compute source plane sizes with rounding up for chroma
    orig_chroma_width  = half_ceil(orig_width)
    orig_chroma_height = half_ceil(orig_height)

    y_plane_size = orig_width * orig_height
    uv_plane_size = orig_chroma_width * orig_chroma_height  # for each U or V

    # 3) Extract Y, U, V planes from the byte array
    y = np.frombuffer(frame[0 : y_plane_size], dtype=np.uint8)
    u = np.frombuffer(frame[y_plane_size : y_plane_size + uv_plane_size], dtype=np.uint8)
    v = np.frombuffer(frame[y_plane_size + uv_plane_size : y_plane_size + 2*uv_plane_size], dtype=np.uint8)

    # 4) Reshape planes
    y = y.reshape(orig_height, orig_width)
    u = u.reshape(orig_chroma_height, orig_chroma_width)
    v = v.reshape(orig_chroma_height, orig_chroma_width)

    #---------------------------------------------------------
    # Scale preserving aspect ratio or do letterbox/pillarbox
    #---------------------------------------------------------
    input_aspect = orig_width / orig_height
    output_aspect = new_width / new_height

    if abs(input_aspect - output_aspect) < 1e-6:
        # Same aspect ratio; do a straightforward resize
        scaled_y = cv2.resize(y, (new_width, new_height), interpolation=cv2.INTER_LINEAR)
       
        # For U, V we should scale to half-dimensions (rounded up)
        # of the new size. But OpenCV requires exact (int) dims, so:
        target_u_width  = half_ceil(new_width)
        target_u_height = half_ceil(new_height)
       
        scaled_u = cv2.resize(u, (target_u_width, target_u_height), interpolation=cv2.INTER_LINEAR)
        scaled_v = cv2.resize(v, (target_u_width, target_u_height), interpolation=cv2.INTER_LINEAR)

        # Flatten and return
        return np.concatenate([
            scaled_y.flatten(),
            scaled_u.flatten(),
            scaled_v.flatten()
        ]).astype(np.uint8).tobytes()

    # Otherwise, the aspect ratios differ => letterbox or pillarbox
    if input_aspect > output_aspect:
        # The image is relatively wider => match width, shrink height
        scaled_width = new_width
        scaled_height = int(round(new_width / input_aspect))
    else:
        # The image is relatively taller => match height, shrink width
        scaled_height = new_height
        scaled_width  = int(round(new_height * input_aspect))

    # 5) Resize Y, U, and V to the scaled dimensions
    scaled_y = cv2.resize(y, (scaled_width, scaled_height), interpolation=cv2.INTER_LINEAR)
   
    # For U, V, use half-dimensions of the scaled result, rounding up.
    scaled_u_width  = half_ceil(scaled_width)
    scaled_u_height = half_ceil(scaled_height)
    scaled_u = cv2.resize(u, (scaled_u_width, scaled_u_height), interpolation=cv2.INTER_LINEAR)
    scaled_v = cv2.resize(v, (scaled_u_width, scaled_u_height), interpolation=cv2.INTER_LINEAR)

    # 6) Create the output buffers. For "dark" black:
    #    Y=0, U=128, V=128.
    final_y = np.zeros((new_height, new_width), dtype=np.uint8)
    final_u = np.full((half_ceil(new_height), half_ceil(new_width)), 128, dtype=np.uint8)
    final_v = np.full((half_ceil(new_height), half_ceil(new_width)), 128, dtype=np.uint8)

    # 7) Compute centering offsets for each plane (Y first)
    offset_y = (new_height - scaled_height) // 2
    offset_x = (new_width - scaled_width)   // 2

    final_y[offset_y:offset_y+scaled_height,
            offset_x:offset_x+scaled_width] = scaled_y

    # Offsets for U and V planes are half of the Y offsets (integer floor)
    offset_y_uv = offset_y // 2
    offset_x_uv = offset_x // 2

    final_u[offset_y_uv:offset_y_uv+scaled_u_height,
            offset_x_uv:offset_x_uv+scaled_u_width] = scaled_u
    final_v[offset_y_uv:offset_y_uv+scaled_u_height,
            offset_x_uv:offset_x_uv+scaled_u_width] = scaled_v

    # 8) Flatten back to I420 layout and return bytes

    return np.concatenate([
        final_y.flatten(),
        final_u.flatten(),
        final_v.flatten()
    ]).astype(np.uint8).tobytes()

class GoogleMeetBotAdapter(BotAdapter, GoogleMeetUIMethods):

    def __init__(self, *, display_name, send_message_callback, meeting_url, add_video_frame_callback, wants_any_video_frames_callback, add_mixed_audio_chunk_callback, upsert_caption_callback):
        self.display_name = display_name
        self.send_message_callback = send_message_callback
        self.add_mixed_audio_chunk_callback = add_mixed_audio_chunk_callback
        self.add_video_frame_callback = add_video_frame_callback
        self.wants_any_video_frames_callback = wants_any_video_frames_callback
        self.upsert_caption_callback = upsert_caption_callback

        self.meeting_url = meeting_url

        self.video_frame_size = (1920, 1080)

        self.driver = None

        self.send_frames = True

        self.left_meeting = False
        self.was_removed_from_meeting = False
        self.cleaned_up = False

        self.websocket_port = None
        self.websocket_server = None
        self.websocket_thread = None
        self.last_websocket_message_processed_time = None
        self.last_media_message_processed_time = None
        self.first_buffer_timestamp_ms_offset = time.time() * 1000

        self.participants_info = {}
        self.only_one_participant_in_meeting_at = None
        self.video_frame_ticker = 0

    def get_participant(self, participant_id):
        if participant_id in self.participants_info:
            return {
                'participant_uuid': participant_id,
                'participant_full_name': self.participants_info[participant_id]['fullName'],
                'participant_user_uuid': None
            }

        return None

    def handle_websocket(self, websocket):
        audio_file = None
        audio_format = None
        frame_counter = 0  # Add frame counter
        output_dir = 'frames'  # Add output directory
        
        # Create frames directory if it doesn't exist
        os.makedirs(output_dir, exist_ok=True)

        try:
            for message in websocket:
                # Get first 4 bytes as message type
                message_type = int.from_bytes(message[:4], byteorder='little')
                
                if message_type == 1:  # JSON
                    json_data = json.loads(message[4:].decode('utf-8'))
                    print("Received JSON message:", json_data)
                    
                    # Handle audio format information
                    if isinstance(json_data, dict):
                        if json_data.get('type') == 'AudioFormatUpdate':
                            audio_format = json_data['format']
                            # Create a new WAV file
                            audio_file = wave.open('recorded_audio.wav', 'wb')
                            audio_file.setnchannels(audio_format['numberOfChannels'])
                            audio_file.setsampwidth(4)  # 4 bytes for float32
                            audio_file.setframerate(audio_format['sampleRate']/2)

                        elif json_data.get('type') == 'CaptionUpdate':
                            self.upsert_caption_callback(json_data['caption'])

                        elif json_data.get('type') == 'UsersUpdate':
                            for user in json_data['newUsers']:
                                user['active'] = user['humanized_status'] == 'in_meeting'
                                self.participants_info[user['deviceId']] = user
                            for user in json_data['removedUsers']:
                                user['active'] = False
                                self.participants_info[user['deviceId']] = user
                            for user in json_data['updatedUsers']:
                                user['active'] = user['humanized_status'] == 'in_meeting'
                                self.participants_info[user['deviceId']] = user

                                if user['humanized_status'] == 'removed_from_meeting' and user['fullName'] == self.display_name:
                                    # if this is the only participant with that name in the meeting, then we can assume that it was us who was removed
                                    if len([x for x in self.participants_info.values() if x['fullName'] == self.display_name]) == 1:
                                        self.was_removed_from_meeting = True
                                        self.send_message_callback({'message': self.Messages.MEETING_ENDED})
                        
                            if len([x for x in self.participants_info.values() if x['active']]) == 1:
                                if self.only_one_participant_in_meeting_at is None:
                                    self.only_one_participant_in_meeting_at = time.time()
                            else:
                                self.only_one_participant_in_meeting_at = None

                elif message_type == 2:  # VIDEO
                    self.last_media_message_processed_time = time.time()
                    if len(message) > 24:  # Minimum length check
                        # Bytes 4-12 contain the timestamp
                        timestamp = int.from_bytes(message[4:12], byteorder='little')

                        # Get stream ID length and string
                        stream_id_length = int.from_bytes(message[12:16], byteorder='little')
                        stream_id = message[16:16+stream_id_length].decode('utf-8')

                        # Get width and height after stream ID
                        offset = 16 + stream_id_length
                        width = int.from_bytes(message[offset:offset+4], byteorder='little')
                        height = int.from_bytes(message[offset+4:offset+8], byteorder='little')
                        
                        # Keep track of the video frame dimensions
                        if self.video_frame_ticker % 300 == 0:
                            print("video dimensions", width, height, " message length", len(message) - offset - 8)
                        self.video_frame_ticker += 1
                    
                        # Convert I420 format to BGR for OpenCV
                        expected_video_data_length = width * height + 2 * half_ceil(width) * half_ceil(height)
                        video_data = np.frombuffer(message[offset+8:], dtype=np.uint8)

                        # Check if len(video_data) does not agree with width and height
                        if len(video_data) == expected_video_data_length:  # I420 format uses 1.5 bytes per pixel
      
                            scaled_i420_frame = scale_i420(video_data, (width, height), (1920, 1080))
                            if self.wants_any_video_frames_callback() and self.send_frames:                
                                self.add_video_frame_callback(scaled_i420_frame, timestamp * 1000)

                        else:
                            print("video data length does not agree with width and height", len(video_data), width, height)                        

                elif message_type == 3:  # AUDIO
                    self.last_media_message_processed_time = time.time()
                    if audio_file is not None and len(message) > 12:
                        # Bytes 4-12 contain the timestamp
                        timestamp = int.from_bytes(message[4:12], byteorder='little')
                        # Convert the float32 audio data to int16 for WAV file
                        audio_data = np.frombuffer(message[12:], dtype=np.float32)

                        if self.wants_any_video_frames_callback() and self.send_frames:  
                            self.add_mixed_audio_chunk_callback(audio_data.tobytes(), timestamp * 1000)
                    
                self.last_websocket_message_processed_time = time.time()
        except Exception as e:
            print(f"Websocket error: {e}")


    def run_websocket_server(self):
        loop = asyncio.new_event_loop()
        asyncio.set_event_loop(loop)
        
        port = 8765
        max_retries = 10
        
        for attempt in range(max_retries):
            try:
                self.websocket_server = serve(self.handle_websocket, 
                                           "localhost", 
                                           port,
                                           compression=None,
                                           max_size=None)
                print(f"Websocket server started on ws://localhost:{port}")
                self.websocket_port = port
                self.websocket_server.serve_forever()
                break
            except OSError as e:
                if e.errno == 98:  # Address already in use
                    print(f"Port {port} is already in use, trying next port...")
                    port += 1
                    if attempt == max_retries - 1:
                        raise Exception(f"Could not find available port after {max_retries} attempts")
                    continue
                raise  # Re-raise other OSErrors

    def send_request_to_join_denied_message(self):
        self.send_message_callback({'message': self.Messages.REQUEST_TO_JOIN_DENIED})

    def send_debug_screenshot_message(self, step, exception, inner_exception):
        current_time = datetime.datetime.now()
        timestamp = current_time.strftime("%Y%m%d_%H%M%S")
        screenshot_path = f"/tmp/ui_element_not_found_{timestamp}.png"
        try:
            self.driver.save_screenshot(screenshot_path)
        except Exception as e:
            print(f"Error saving screenshot: {e}")
            screenshot_path = None

        self.send_message_callback({
            'message': self.Messages.UI_ELEMENT_NOT_FOUND, 
            'step': step, 
            'current_time': current_time, 
            'screenshot_path': screenshot_path,
            'exception_type': exception.__class__.__name__ if exception else "exception_not_available",
            'exception_message': exception.__str__() if exception else "exception_message_not_available",
            'inner_exception_type': inner_exception.__class__.__name__ if inner_exception else "inner_exception_not_available",
            'inner_exception_message': inner_exception.__str__() if inner_exception else "inner_exception_message_not_available"
        })

    def init_driver(self):
        log_path = "chromedriver.log"

        options = uc.ChromeOptions()

        options.add_argument("--use-fake-ui-for-media-stream")
        options.add_argument("--use-fake-device-for-media-stream")
        options.add_argument("--window-size=1920x1080")
        options.add_argument("--no-sandbox")
        # options.add_argument('--headless=new')
        options.add_argument("--disable-gpu")
        options.add_argument("--disable-extensions")
        options.add_argument("--disable-application-cache")
        options.add_argument("--disable-setuid-sandbox")
        options.add_argument("--disable-dev-shm-usage")

        if self.driver:
            try:
                self.driver.quit()
            except Exception as e:
                print(f"Error closing existing driver: {e}")
            self.driver = None

        self.driver = uc.Chrome(service_log_path=log_path, use_subprocess=True, options=options, version_main=133)

        initial_data_code = f"window.initialData = {{websocketPort: {self.websocket_port}}}"

        # Define the CDN libraries needed
        CDN_LIBRARIES = [
            'https://cdnjs.cloudflare.com/ajax/libs/protobufjs/7.4.0/protobuf.min.js',
        ]

        # Download all library code
        libraries_code = ""
        for url in CDN_LIBRARIES:
            response = requests.get(url)
            if response.status_code == 200:
                libraries_code += response.text + "\n"
            else:
                raise Exception(f"Failed to download library from {url}")
        
        # Get directory of current file
        current_dir = os.path.dirname(os.path.abspath(__file__))        
        # Read your payload using path relative to current file
        with open(os.path.join(current_dir, 'chromedriver_payload.js'), 'r') as file:
            payload_code = file.read()
        
        # Combine them ensuring libraries load first
        combined_code = f"""
            {initial_data_code}
            {libraries_code}
            {payload_code}
        """
        
        # Add the combined script to execute on new document
        self.driver.execute_cdp_cmd('Page.addScriptToEvaluateOnNewDocument', {
            'source': combined_code
        })

    def init(self):
        if os.environ.get('DISPLAY') is None:
            # Create virtual display only if no real display is available
            display = Display(visible=0, size=(1920, 1080))
            display.start()
        
        # Start websocket server in a separate thread
        websocket_thread = threading.Thread(target=self.run_websocket_server, daemon=True)
        websocket_thread.start()
        
        sleep(0.5)  # Give the websocketserver time to start
        if not self.websocket_port:
            raise Exception("WebSocket server failed to start")

        print(f"Trying to join google meet meeting at {self.meeting_url}")

        num_retries = 0
        max_retries = 2
        while num_retries <= max_retries: 
            try:
                self.init_driver()
                self.attempt_to_join_meeting()
                print("Successfully joined meeting")
                break

            except UiRequestToJoinDeniedException:
                self.send_request_to_join_denied_message()
                return

            except UiRetryableException as e:

                if num_retries >= max_retries:
                    print(f"Failed to join meeting and the {e.__class__.__name__} exception is retryable but the number of retries exceeded the limit, so returning")
                    self.send_debug_screenshot_message(step = e.step, exception = e, inner_exception = e.inner_exception)
                    return
                
                print(f"Failed to join meeting and the {e.__class__.__name__} exception is retryable so retrying")

            num_retries += 1
            sleep(1)

        # Trying making it smaller so GMeet sends smaller video frames
        self.driver.set_window_size(1920/2, 1080/2)

        self.send_message_callback({'message': self.Messages.BOT_JOINED_MEETING})
        self.send_message_callback({'message': self.Messages.BOT_RECORDING_PERMISSION_GRANTED})

        self.send_frames = True
        self.driver.execute_script("window.ws.enableMediaSending();")
        self.first_buffer_timestamp_ms_offset = self.driver.execute_script("return performance.timeOrigin;")
        
    def leave(self):
        if self.left_meeting:
            return
        if self.was_removed_from_meeting:
            return

        try:
            print("disable media sending")
            self.driver.execute_script("window.ws?.disableMediaSending();")
            
            print("Waiting for the leave button")
            leave_button = WebDriverWait(self.driver, 6).until(
                EC.presence_of_element_located((By.CSS_SELECTOR, 'button[jsname="CQylAd"][aria-label="Leave call"]'))
            )
            print("Clicking the leave button")
            leave_button.click()
        except Exception as e:
            print(f"Error during leave: {e}")
        finally:
            self.send_message_callback({'message': self.Messages.MEETING_ENDED})
            self.left_meeting = True

    def cleanup(self):
        try:
            print("disable media sending")
            self.driver.execute_script("window.ws?.disableMediaSending();")
        except Exception as e:
            print(f"Error during media sending disable: {e}")

        # Wait for websocket buffers to be processed
        if self.last_websocket_message_processed_time:
            time_when_shutdown_initiated = time.time() 
            while time.time() - self.last_websocket_message_processed_time < 2 and time.time() - time_when_shutdown_initiated < 30:
                print(f"Waiting until it's 2 seconds since last websockets message was processed or 30 seconds have passed. Currently it is {time.time() - self.last_websocket_message_processed_time} seconds and {time.time() - time_when_shutdown_initiated} seconds have passed")
                sleep(0.5)

        try:
            if self.driver:
                self.driver.quit()
        except Exception as e:
            print(f"Error during cleanup: {e}")

        # Properly shutdown the websocket server
        if self.websocket_server:
            try:
                self.websocket_server.shutdown()
            except Exception as e:
                print(f"Error shutting down websocket server: {e}")

        self.cleaned_up = True

    def get_first_buffer_timestamp_ms_offset(self):
        return self.first_buffer_timestamp_ms_offset

    def check_auto_leave_conditions(self):
        if self.left_meeting:
            return
        if self.cleaned_up:
            return

        if self.only_one_participant_in_meeting_at is not None:
            if time.time() - self.only_one_participant_in_meeting_at > 30:
                print("Auto-leaving meeting because there was only one participant in the meeting for 30 seconds")
                self.leave()
                return

        if self.last_media_message_processed_time is not None:
            if time.time() - self.last_media_message_processed_time > 300:
                print("Auto-leaving meeting because there was no media message for 300 seconds")
                self.leave()
                return

    def send_raw_audio(self, bytes, sample_rate):
        """
        Sends raw audio bytes to the Google Meet call.
        
        :param bytes: Raw audio bytes in PCM format
        :param sample_rate: Sample rate of the audio in Hz
        """
        if not self.driver:
            print("Cannot send audio - driver not initialized")
            return

        # Convert bytes to Int16Array for JavaScript
        audio_data = np.frombuffer(bytes, dtype=np.int16).tolist()
        
        # Call the JavaScript function to enqueue the PCM chunk
        self.driver.execute_script(f"window.enqueuePCMChunk({audio_data})")
=======
    def get_websocket_port(self):
        return 8765
>>>>>>> 5fe863bb
<|MERGE_RESOLUTION|>--- conflicted
+++ resolved
@@ -8,505 +8,11 @@
     def get_chromedriver_payload_file_name(self):
         return "google_meet_bot_adapter/google_meet_chromedriver_payload.js"
 
-<<<<<<< HEAD
-from selenium.webdriver.common.by import By
-from websockets.sync.server import serve
-from selenium.webdriver.support.ui import WebDriverWait
-from selenium.webdriver.support import expected_conditions as EC
-
-from bots.bot_adapter import BotAdapter
-from bots.google_meet_bot_adapter.google_meet_ui_methods import GoogleMeetUIMethods, UiRetryableException, UiRequestToJoinDeniedException
-
-def half_ceil(x):
-    return (x + 1) // 2
-
-def scale_i420(frame, frame_size, new_size):
-    """
-    Scales an I420 (YUV 4:2:0) frame from 'frame_size' to 'new_size',
-    handling odd frame widths/heights by using 'ceil' in the chroma planes.
-   
-    :param frame:      A bytes object containing the raw I420 frame data.
-    :param frame_size: (orig_width, orig_height)
-    :param new_size:   (new_width, new_height)
-    :return:           A bytes object with the scaled I420 frame.
-    """
-   
-    # 1) Unpack source / destination dimensions
-    orig_width, orig_height = frame_size
-    new_width, new_height = new_size
-
-    # 2) Compute source plane sizes with rounding up for chroma
-    orig_chroma_width  = half_ceil(orig_width)
-    orig_chroma_height = half_ceil(orig_height)
-
-    y_plane_size = orig_width * orig_height
-    uv_plane_size = orig_chroma_width * orig_chroma_height  # for each U or V
-
-    # 3) Extract Y, U, V planes from the byte array
-    y = np.frombuffer(frame[0 : y_plane_size], dtype=np.uint8)
-    u = np.frombuffer(frame[y_plane_size : y_plane_size + uv_plane_size], dtype=np.uint8)
-    v = np.frombuffer(frame[y_plane_size + uv_plane_size : y_plane_size + 2*uv_plane_size], dtype=np.uint8)
-
-    # 4) Reshape planes
-    y = y.reshape(orig_height, orig_width)
-    u = u.reshape(orig_chroma_height, orig_chroma_width)
-    v = v.reshape(orig_chroma_height, orig_chroma_width)
-
-    #---------------------------------------------------------
-    # Scale preserving aspect ratio or do letterbox/pillarbox
-    #---------------------------------------------------------
-    input_aspect = orig_width / orig_height
-    output_aspect = new_width / new_height
-
-    if abs(input_aspect - output_aspect) < 1e-6:
-        # Same aspect ratio; do a straightforward resize
-        scaled_y = cv2.resize(y, (new_width, new_height), interpolation=cv2.INTER_LINEAR)
-       
-        # For U, V we should scale to half-dimensions (rounded up)
-        # of the new size. But OpenCV requires exact (int) dims, so:
-        target_u_width  = half_ceil(new_width)
-        target_u_height = half_ceil(new_height)
-       
-        scaled_u = cv2.resize(u, (target_u_width, target_u_height), interpolation=cv2.INTER_LINEAR)
-        scaled_v = cv2.resize(v, (target_u_width, target_u_height), interpolation=cv2.INTER_LINEAR)
-
-        # Flatten and return
-        return np.concatenate([
-            scaled_y.flatten(),
-            scaled_u.flatten(),
-            scaled_v.flatten()
-        ]).astype(np.uint8).tobytes()
-
-    # Otherwise, the aspect ratios differ => letterbox or pillarbox
-    if input_aspect > output_aspect:
-        # The image is relatively wider => match width, shrink height
-        scaled_width = new_width
-        scaled_height = int(round(new_width / input_aspect))
-    else:
-        # The image is relatively taller => match height, shrink width
-        scaled_height = new_height
-        scaled_width  = int(round(new_height * input_aspect))
-
-    # 5) Resize Y, U, and V to the scaled dimensions
-    scaled_y = cv2.resize(y, (scaled_width, scaled_height), interpolation=cv2.INTER_LINEAR)
-   
-    # For U, V, use half-dimensions of the scaled result, rounding up.
-    scaled_u_width  = half_ceil(scaled_width)
-    scaled_u_height = half_ceil(scaled_height)
-    scaled_u = cv2.resize(u, (scaled_u_width, scaled_u_height), interpolation=cv2.INTER_LINEAR)
-    scaled_v = cv2.resize(v, (scaled_u_width, scaled_u_height), interpolation=cv2.INTER_LINEAR)
-
-    # 6) Create the output buffers. For "dark" black:
-    #    Y=0, U=128, V=128.
-    final_y = np.zeros((new_height, new_width), dtype=np.uint8)
-    final_u = np.full((half_ceil(new_height), half_ceil(new_width)), 128, dtype=np.uint8)
-    final_v = np.full((half_ceil(new_height), half_ceil(new_width)), 128, dtype=np.uint8)
-
-    # 7) Compute centering offsets for each plane (Y first)
-    offset_y = (new_height - scaled_height) // 2
-    offset_x = (new_width - scaled_width)   // 2
-
-    final_y[offset_y:offset_y+scaled_height,
-            offset_x:offset_x+scaled_width] = scaled_y
-
-    # Offsets for U and V planes are half of the Y offsets (integer floor)
-    offset_y_uv = offset_y // 2
-    offset_x_uv = offset_x // 2
-
-    final_u[offset_y_uv:offset_y_uv+scaled_u_height,
-            offset_x_uv:offset_x_uv+scaled_u_width] = scaled_u
-    final_v[offset_y_uv:offset_y_uv+scaled_u_height,
-            offset_x_uv:offset_x_uv+scaled_u_width] = scaled_v
-
-    # 8) Flatten back to I420 layout and return bytes
-
-    return np.concatenate([
-        final_y.flatten(),
-        final_u.flatten(),
-        final_v.flatten()
-    ]).astype(np.uint8).tobytes()
-
-class GoogleMeetBotAdapter(BotAdapter, GoogleMeetUIMethods):
-
-    def __init__(self, *, display_name, send_message_callback, meeting_url, add_video_frame_callback, wants_any_video_frames_callback, add_mixed_audio_chunk_callback, upsert_caption_callback):
-        self.display_name = display_name
-        self.send_message_callback = send_message_callback
-        self.add_mixed_audio_chunk_callback = add_mixed_audio_chunk_callback
-        self.add_video_frame_callback = add_video_frame_callback
-        self.wants_any_video_frames_callback = wants_any_video_frames_callback
-        self.upsert_caption_callback = upsert_caption_callback
-
-        self.meeting_url = meeting_url
-
-        self.video_frame_size = (1920, 1080)
-
-        self.driver = None
-
-        self.send_frames = True
-
-        self.left_meeting = False
-        self.was_removed_from_meeting = False
-        self.cleaned_up = False
-
-        self.websocket_port = None
-        self.websocket_server = None
-        self.websocket_thread = None
-        self.last_websocket_message_processed_time = None
-        self.last_media_message_processed_time = None
-        self.first_buffer_timestamp_ms_offset = time.time() * 1000
-
-        self.participants_info = {}
-        self.only_one_participant_in_meeting_at = None
-        self.video_frame_ticker = 0
-
-    def get_participant(self, participant_id):
-        if participant_id in self.participants_info:
-            return {
-                'participant_uuid': participant_id,
-                'participant_full_name': self.participants_info[participant_id]['fullName'],
-                'participant_user_uuid': None
-            }
-
-        return None
-
-    def handle_websocket(self, websocket):
-        audio_file = None
-        audio_format = None
-        frame_counter = 0  # Add frame counter
-        output_dir = 'frames'  # Add output directory
-        
-        # Create frames directory if it doesn't exist
-        os.makedirs(output_dir, exist_ok=True)
-
-        try:
-            for message in websocket:
-                # Get first 4 bytes as message type
-                message_type = int.from_bytes(message[:4], byteorder='little')
-                
-                if message_type == 1:  # JSON
-                    json_data = json.loads(message[4:].decode('utf-8'))
-                    print("Received JSON message:", json_data)
-                    
-                    # Handle audio format information
-                    if isinstance(json_data, dict):
-                        if json_data.get('type') == 'AudioFormatUpdate':
-                            audio_format = json_data['format']
-                            # Create a new WAV file
-                            audio_file = wave.open('recorded_audio.wav', 'wb')
-                            audio_file.setnchannels(audio_format['numberOfChannels'])
-                            audio_file.setsampwidth(4)  # 4 bytes for float32
-                            audio_file.setframerate(audio_format['sampleRate']/2)
-
-                        elif json_data.get('type') == 'CaptionUpdate':
-                            self.upsert_caption_callback(json_data['caption'])
-
-                        elif json_data.get('type') == 'UsersUpdate':
-                            for user in json_data['newUsers']:
-                                user['active'] = user['humanized_status'] == 'in_meeting'
-                                self.participants_info[user['deviceId']] = user
-                            for user in json_data['removedUsers']:
-                                user['active'] = False
-                                self.participants_info[user['deviceId']] = user
-                            for user in json_data['updatedUsers']:
-                                user['active'] = user['humanized_status'] == 'in_meeting'
-                                self.participants_info[user['deviceId']] = user
-
-                                if user['humanized_status'] == 'removed_from_meeting' and user['fullName'] == self.display_name:
-                                    # if this is the only participant with that name in the meeting, then we can assume that it was us who was removed
-                                    if len([x for x in self.participants_info.values() if x['fullName'] == self.display_name]) == 1:
-                                        self.was_removed_from_meeting = True
-                                        self.send_message_callback({'message': self.Messages.MEETING_ENDED})
-                        
-                            if len([x for x in self.participants_info.values() if x['active']]) == 1:
-                                if self.only_one_participant_in_meeting_at is None:
-                                    self.only_one_participant_in_meeting_at = time.time()
-                            else:
-                                self.only_one_participant_in_meeting_at = None
-
-                elif message_type == 2:  # VIDEO
-                    self.last_media_message_processed_time = time.time()
-                    if len(message) > 24:  # Minimum length check
-                        # Bytes 4-12 contain the timestamp
-                        timestamp = int.from_bytes(message[4:12], byteorder='little')
-
-                        # Get stream ID length and string
-                        stream_id_length = int.from_bytes(message[12:16], byteorder='little')
-                        stream_id = message[16:16+stream_id_length].decode('utf-8')
-
-                        # Get width and height after stream ID
-                        offset = 16 + stream_id_length
-                        width = int.from_bytes(message[offset:offset+4], byteorder='little')
-                        height = int.from_bytes(message[offset+4:offset+8], byteorder='little')
-                        
-                        # Keep track of the video frame dimensions
-                        if self.video_frame_ticker % 300 == 0:
-                            print("video dimensions", width, height, " message length", len(message) - offset - 8)
-                        self.video_frame_ticker += 1
-                    
-                        # Convert I420 format to BGR for OpenCV
-                        expected_video_data_length = width * height + 2 * half_ceil(width) * half_ceil(height)
-                        video_data = np.frombuffer(message[offset+8:], dtype=np.uint8)
-
-                        # Check if len(video_data) does not agree with width and height
-                        if len(video_data) == expected_video_data_length:  # I420 format uses 1.5 bytes per pixel
-      
-                            scaled_i420_frame = scale_i420(video_data, (width, height), (1920, 1080))
-                            if self.wants_any_video_frames_callback() and self.send_frames:                
-                                self.add_video_frame_callback(scaled_i420_frame, timestamp * 1000)
-
-                        else:
-                            print("video data length does not agree with width and height", len(video_data), width, height)                        
-
-                elif message_type == 3:  # AUDIO
-                    self.last_media_message_processed_time = time.time()
-                    if audio_file is not None and len(message) > 12:
-                        # Bytes 4-12 contain the timestamp
-                        timestamp = int.from_bytes(message[4:12], byteorder='little')
-                        # Convert the float32 audio data to int16 for WAV file
-                        audio_data = np.frombuffer(message[12:], dtype=np.float32)
-
-                        if self.wants_any_video_frames_callback() and self.send_frames:  
-                            self.add_mixed_audio_chunk_callback(audio_data.tobytes(), timestamp * 1000)
-                    
-                self.last_websocket_message_processed_time = time.time()
-        except Exception as e:
-            print(f"Websocket error: {e}")
-
-
-    def run_websocket_server(self):
-        loop = asyncio.new_event_loop()
-        asyncio.set_event_loop(loop)
-        
-        port = 8765
-        max_retries = 10
-        
-        for attempt in range(max_retries):
-            try:
-                self.websocket_server = serve(self.handle_websocket, 
-                                           "localhost", 
-                                           port,
-                                           compression=None,
-                                           max_size=None)
-                print(f"Websocket server started on ws://localhost:{port}")
-                self.websocket_port = port
-                self.websocket_server.serve_forever()
-                break
-            except OSError as e:
-                if e.errno == 98:  # Address already in use
-                    print(f"Port {port} is already in use, trying next port...")
-                    port += 1
-                    if attempt == max_retries - 1:
-                        raise Exception(f"Could not find available port after {max_retries} attempts")
-                    continue
-                raise  # Re-raise other OSErrors
-
-    def send_request_to_join_denied_message(self):
-        self.send_message_callback({'message': self.Messages.REQUEST_TO_JOIN_DENIED})
-
-    def send_debug_screenshot_message(self, step, exception, inner_exception):
-        current_time = datetime.datetime.now()
-        timestamp = current_time.strftime("%Y%m%d_%H%M%S")
-        screenshot_path = f"/tmp/ui_element_not_found_{timestamp}.png"
-        try:
-            self.driver.save_screenshot(screenshot_path)
-        except Exception as e:
-            print(f"Error saving screenshot: {e}")
-            screenshot_path = None
-
-        self.send_message_callback({
-            'message': self.Messages.UI_ELEMENT_NOT_FOUND, 
-            'step': step, 
-            'current_time': current_time, 
-            'screenshot_path': screenshot_path,
-            'exception_type': exception.__class__.__name__ if exception else "exception_not_available",
-            'exception_message': exception.__str__() if exception else "exception_message_not_available",
-            'inner_exception_type': inner_exception.__class__.__name__ if inner_exception else "inner_exception_not_available",
-            'inner_exception_message': inner_exception.__str__() if inner_exception else "inner_exception_message_not_available"
-        })
-
-    def init_driver(self):
-        log_path = "chromedriver.log"
-
-        options = uc.ChromeOptions()
-
-        options.add_argument("--use-fake-ui-for-media-stream")
-        options.add_argument("--use-fake-device-for-media-stream")
-        options.add_argument("--window-size=1920x1080")
-        options.add_argument("--no-sandbox")
-        # options.add_argument('--headless=new')
-        options.add_argument("--disable-gpu")
-        options.add_argument("--disable-extensions")
-        options.add_argument("--disable-application-cache")
-        options.add_argument("--disable-setuid-sandbox")
-        options.add_argument("--disable-dev-shm-usage")
-
-        if self.driver:
-            try:
-                self.driver.quit()
-            except Exception as e:
-                print(f"Error closing existing driver: {e}")
-            self.driver = None
-
-        self.driver = uc.Chrome(service_log_path=log_path, use_subprocess=True, options=options, version_main=133)
-
-        initial_data_code = f"window.initialData = {{websocketPort: {self.websocket_port}}}"
-
-        # Define the CDN libraries needed
-        CDN_LIBRARIES = [
-            'https://cdnjs.cloudflare.com/ajax/libs/protobufjs/7.4.0/protobuf.min.js',
-        ]
-
-        # Download all library code
-        libraries_code = ""
-        for url in CDN_LIBRARIES:
-            response = requests.get(url)
-            if response.status_code == 200:
-                libraries_code += response.text + "\n"
-            else:
-                raise Exception(f"Failed to download library from {url}")
-        
-        # Get directory of current file
-        current_dir = os.path.dirname(os.path.abspath(__file__))        
-        # Read your payload using path relative to current file
-        with open(os.path.join(current_dir, 'chromedriver_payload.js'), 'r') as file:
-            payload_code = file.read()
-        
-        # Combine them ensuring libraries load first
-        combined_code = f"""
-            {initial_data_code}
-            {libraries_code}
-            {payload_code}
-        """
-        
-        # Add the combined script to execute on new document
-        self.driver.execute_cdp_cmd('Page.addScriptToEvaluateOnNewDocument', {
-            'source': combined_code
-        })
-
-    def init(self):
-        if os.environ.get('DISPLAY') is None:
-            # Create virtual display only if no real display is available
-            display = Display(visible=0, size=(1920, 1080))
-            display.start()
-        
-        # Start websocket server in a separate thread
-        websocket_thread = threading.Thread(target=self.run_websocket_server, daemon=True)
-        websocket_thread.start()
-        
-        sleep(0.5)  # Give the websocketserver time to start
-        if not self.websocket_port:
-            raise Exception("WebSocket server failed to start")
-
-        print(f"Trying to join google meet meeting at {self.meeting_url}")
-
-        num_retries = 0
-        max_retries = 2
-        while num_retries <= max_retries: 
-            try:
-                self.init_driver()
-                self.attempt_to_join_meeting()
-                print("Successfully joined meeting")
-                break
-
-            except UiRequestToJoinDeniedException:
-                self.send_request_to_join_denied_message()
-                return
-
-            except UiRetryableException as e:
-
-                if num_retries >= max_retries:
-                    print(f"Failed to join meeting and the {e.__class__.__name__} exception is retryable but the number of retries exceeded the limit, so returning")
-                    self.send_debug_screenshot_message(step = e.step, exception = e, inner_exception = e.inner_exception)
-                    return
-                
-                print(f"Failed to join meeting and the {e.__class__.__name__} exception is retryable so retrying")
-
-            num_retries += 1
-            sleep(1)
-
-        # Trying making it smaller so GMeet sends smaller video frames
-        self.driver.set_window_size(1920/2, 1080/2)
-
-        self.send_message_callback({'message': self.Messages.BOT_JOINED_MEETING})
-        self.send_message_callback({'message': self.Messages.BOT_RECORDING_PERMISSION_GRANTED})
-
-        self.send_frames = True
-        self.driver.execute_script("window.ws.enableMediaSending();")
-        self.first_buffer_timestamp_ms_offset = self.driver.execute_script("return performance.timeOrigin;")
-        
-    def leave(self):
-        if self.left_meeting:
-            return
-        if self.was_removed_from_meeting:
-            return
-
-        try:
-            print("disable media sending")
-            self.driver.execute_script("window.ws?.disableMediaSending();")
-            
-            print("Waiting for the leave button")
-            leave_button = WebDriverWait(self.driver, 6).until(
-                EC.presence_of_element_located((By.CSS_SELECTOR, 'button[jsname="CQylAd"][aria-label="Leave call"]'))
-            )
-            print("Clicking the leave button")
-            leave_button.click()
-        except Exception as e:
-            print(f"Error during leave: {e}")
-        finally:
-            self.send_message_callback({'message': self.Messages.MEETING_ENDED})
-            self.left_meeting = True
-
-    def cleanup(self):
-        try:
-            print("disable media sending")
-            self.driver.execute_script("window.ws?.disableMediaSending();")
-        except Exception as e:
-            print(f"Error during media sending disable: {e}")
-
-        # Wait for websocket buffers to be processed
-        if self.last_websocket_message_processed_time:
-            time_when_shutdown_initiated = time.time() 
-            while time.time() - self.last_websocket_message_processed_time < 2 and time.time() - time_when_shutdown_initiated < 30:
-                print(f"Waiting until it's 2 seconds since last websockets message was processed or 30 seconds have passed. Currently it is {time.time() - self.last_websocket_message_processed_time} seconds and {time.time() - time_when_shutdown_initiated} seconds have passed")
-                sleep(0.5)
-
-        try:
-            if self.driver:
-                self.driver.quit()
-        except Exception as e:
-            print(f"Error during cleanup: {e}")
-
-        # Properly shutdown the websocket server
-        if self.websocket_server:
-            try:
-                self.websocket_server.shutdown()
-            except Exception as e:
-                print(f"Error shutting down websocket server: {e}")
-
-        self.cleaned_up = True
-
-    def get_first_buffer_timestamp_ms_offset(self):
-        return self.first_buffer_timestamp_ms_offset
-
-    def check_auto_leave_conditions(self):
-        if self.left_meeting:
-            return
-        if self.cleaned_up:
-            return
-
-        if self.only_one_participant_in_meeting_at is not None:
-            if time.time() - self.only_one_participant_in_meeting_at > 30:
-                print("Auto-leaving meeting because there was only one participant in the meeting for 30 seconds")
-                self.leave()
-                return
-
-        if self.last_media_message_processed_time is not None:
-            if time.time() - self.last_media_message_processed_time > 300:
-                print("Auto-leaving meeting because there was no media message for 300 seconds")
-                self.leave()
-                return
+    def get_websocket_port(self):
+        return 8765
 
     def send_raw_audio(self, bytes, sample_rate):
+        print("send_raw_audio not supported in google meet bots")
         """
         Sends raw audio bytes to the Google Meet call.
         
@@ -519,10 +25,6 @@
 
         # Convert bytes to Int16Array for JavaScript
         audio_data = np.frombuffer(bytes, dtype=np.int16).tolist()
-        
+
         # Call the JavaScript function to enqueue the PCM chunk
-        self.driver.execute_script(f"window.enqueuePCMChunk({audio_data})")
-=======
-    def get_websocket_port(self):
-        return 8765
->>>>>>> 5fe863bb
+        self.driver.execute_script(f"window.enqueuePCMChunk({audio_data})")