--- conflicted
+++ resolved
@@ -544,20 +544,6 @@
             self.cleanup()
             return
 
-<<<<<<< HEAD
-        if self.bot_in_db.state == BotStates.FATAL_ERROR:
-            print("Bot is in FATAL_ERROR state.Bot cannot rejoin once removed.")
-            return
-
-        if message.get('message') == BotAdapter.Messages.MEETING_ENDED:
-            print("Received message that meeting ended")
-            if self.individual_audio_input_manager:
-                print("Flushing utterances...")
-                self.individual_audio_input_manager.flush_utterances()
-            if self.closed_caption_manager:
-                print("Flushing captions...")
-                self.closed_caption_manager.flush_captions()
-=======
         if message.get("message") == BotAdapter.Messages.ADAPTER_REQUESTED_BOT_LEAVE_MEETING:
             print(f"Received message that adapter requested bot leave meeting reason={message.get('leave_reason')}")
 
@@ -570,23 +556,18 @@
             BotEventManager.set_requested_bot_action_taken_at(self.bot_in_db)
             self.adapter.leave()
             return
-
+        
+        if self.bot_in_db.state == BotStates.FATAL_ERROR:
+            print("Bot is in FATAL_ERROR state.Bot cannot rejoin once removed.")
+            return
+        
         if message.get("message") == BotAdapter.Messages.MEETING_ENDED:
             print("Received message that meeting ended")
             self.flush_utterances()
->>>>>>> a792ca07
             if self.bot_in_db.state == BotStates.LEAVING:
                 BotEventManager.create_event(bot=self.bot_in_db, event_type=BotEventTypes.BOT_LEFT_MEETING)
             else:
-<<<<<<< HEAD
-                BotEventManager.create_event(
-                    bot=self.bot_in_db,
-                    event_type=BotEventTypes.MEETING_ENDED
-                )
-                
-=======
                 BotEventManager.create_event(bot=self.bot_in_db, event_type=BotEventTypes.MEETING_ENDED)
->>>>>>> a792ca07
             self.cleanup()
             return
 
